--- conflicted
+++ resolved
@@ -12,11 +12,8 @@
 - Add instructions for using local assets in Docker - #3723 by @michaljelonek
 - Remove unused imports - #3645 by @jxltom
 - Add discount section - #3654 by @dominik-zeglen
-<<<<<<< HEAD
+- Disable style-loader in dev mode - #3720 by @jxltom
 - Use authenticated user's email as default email in creating checkout - #3726 by @jxltom
-=======
-- Disable style-loader in dev mode - #3720 by @jxltom
->>>>>>> afa7161c
 
 
 ## 2.3.0
