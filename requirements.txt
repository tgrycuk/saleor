--- conflicted
+++ resolved
@@ -6,13 +6,8 @@
 babel==2.9.0; (python_version >= "2.7" and python_full_version < "3.0.0") or (python_full_version >= "3.4.0")
 beautifulsoup4==4.7.1
 billiard==3.6.3.0; python_version >= "3.6"
-<<<<<<< HEAD
-boto3==1.17.34; (python_version >= "2.7" and python_full_version < "3.0.0") or (python_full_version >= "3.6.0")
-botocore==1.20.34; python_version >= "2.7" and python_full_version < "3.0.0" or python_full_version >= "3.6.0"
-=======
-boto3==1.17.33; (python_version >= "2.7" and python_full_version < "3.0.0") or (python_full_version >= "3.6.0")
-botocore==1.20.33; python_version >= "2.7" and python_full_version < "3.0.0" or python_full_version >= "3.6.0"
->>>>>>> 822f93a5
+boto3==1.17.36; (python_version >= "2.7" and python_full_version < "3.0.0") or (python_full_version >= "3.6.0")
+botocore==1.20.36; python_version >= "2.7" and python_full_version < "3.0.0" or python_full_version >= "3.6.0"
 braintree==4.6.0
 cachetools==4.2.1; python_version >= "3.5" and python_version < "4.0" and (python_version >= "3.5" and python_full_version < "3.0.0" or python_version >= "3.5" and python_full_version >= "3.6.0")
 cairocffi==1.2.0; python_version >= "3.6"
@@ -52,7 +47,7 @@
 et-xmlfile==1.0.1; python_version >= "3.6"
 faker==6.6.2; python_version >= "3.6"
 freezegun==0.3.15; (python_version >= "2.7" and python_full_version < "3.0.0") or (python_full_version >= "3.5.0")
-google-api-core==1.26.1; python_version >= "3.6" and python_full_version < "3.0.0" or python_full_version >= "3.6.0" and python_version >= "3.6"
+google-api-core==1.26.2; python_version >= "3.6" and python_full_version < "3.0.0" or python_full_version >= "3.6.0" and python_version >= "3.6"
 google-auth==1.28.0; python_version >= "3.6" and python_full_version < "3.0.0" or python_version >= "3.6" and python_full_version >= "3.6.0"
 google-cloud-core==1.6.0; python_version >= "3.5" and python_full_version < "3.0.0" or python_version >= "3.5" and python_full_version >= "3.6.0"
 google-cloud-pubsub==2.4.0; python_version >= "3.6"
