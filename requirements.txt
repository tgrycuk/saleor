adyen==4.0.0 ; python_version >= "3.9" and python_version < "3.10"
amqp==5.1.1 ; python_version >= "3.9" and python_version < "3.10"
aniso8601==7.0.0 ; python_version >= "3.9" and python_version < "3.10"
anyio==3.7.0 ; python_version >= "3.9" and python_version < "3.10"
asgiref==3.7.2 ; python_version >= "3.9" and python_version < "3.10"
async-timeout==4.0.2 ; python_version >= "3.9" and python_version < "3.10"
authlib==1.2.1 ; python_version >= "3.9" and python_version < "3.10"
authorizenet==1.1.4 ; python_version >= "3.9" and python_version < "3.10"
azure-common==1.1.28 ; python_version >= "3.9" and python_version < "3.10"
azure-core==1.27.1 ; python_version >= "3.9" and python_version < "3.10"
azure-storage-blob==12.16.0 ; python_version >= "3.9" and python_version < "3.10"
azure-storage-common==2.1.0 ; python_version >= "3.9" and python_version < "3.10"
babel==2.12.1 ; python_version >= "3.9" and python_version < "3.10"
bcrypt==4.0.1 ; python_version >= "3.9" and python_version < "3.10"
beautifulsoup4==4.7.1 ; python_version >= "3.9" and python_version < "3.10"
billiard==4.1.0 ; python_version >= "3.9" and python_version < "3.10"
<<<<<<< HEAD
boto3==1.26.161 ; python_version >= "3.9" and python_version < "3.10"
botocore==1.29.161 ; python_version >= "3.9" and python_version < "3.10"
=======
boto3==1.26.165 ; python_version >= "3.9" and python_version < "3.10"
botocore==1.29.165 ; python_version >= "3.9" and python_version < "3.10"
>>>>>>> 51ce0f66
braintree==4.20.0 ; python_version >= "3.9" and python_version < "3.10"
brotli==1.0.9 ; platform_python_implementation == "CPython" and python_version >= "3.9" and python_version < "3.10"
brotlicffi==1.0.9.2 ; platform_python_implementation != "CPython" and python_version >= "3.9" and python_version < "3.10"
cachetools==5.3.1 ; python_version >= "3.9" and python_version < "3.10"
celery==5.3.1 ; python_version >= "3.9" and python_version < "3.10"
celery[redis]==5.3.1 ; python_version >= "3.9" and python_version < "3.10"
certifi==2023.5.7 ; python_version >= "3.9" and python_version < "3.10"
cffi==1.15.1 ; python_version >= "3.9" and python_version < "3.10"
charset-normalizer==3.1.0 ; python_version >= "3.9" and python_version < "3.10"
click-didyoumean==0.3.0 ; python_version >= "3.9" and python_version < "3.10"
click-plugins==1.1.1 ; python_version >= "3.9" and python_version < "3.10"
click-repl==0.3.0 ; python_version >= "3.9" and python_version < "3.10"
click==8.1.3 ; python_version >= "3.9" and python_version < "3.10"
colorama==0.4.6 ; sys_platform == "win32" and python_version >= "3.9" and python_version < "3.10" or python_version >= "3.9" and python_version < "3.10" and platform_system == "Windows"
cron-descriptor==1.4.0 ; python_version >= "3.9" and python_version < "3.10"
cryptography==41.0.1 ; python_version >= "3.9" and python_version < "3.10"
cssselect2==0.7.0 ; python_version >= "3.9" and python_version < "3.10"
dj-database-url==2.0.0 ; python_version >= "3.9" and python_version < "3.10"
dj-email-url==1.0.6 ; python_version >= "3.9" and python_version < "3.10"
django-appconf==1.0.5 ; python_version >= "3.9" and python_version < "3.10"
django-cache-url==3.4.4 ; python_version >= "3.9" and python_version < "3.10"
django-celery-beat==2.5.0 ; python_version >= "3.9" and python_version < "3.10"
django-countries==7.5.1 ; python_version >= "3.9" and python_version < "3.10"
django-filter==23.2 ; python_version >= "3.9" and python_version < "3.10"
django-js-asset==2.1.0 ; python_version >= "3.9" and python_version < "3.10"
django-measurement==3.2.4 ; python_version >= "3.9" and python_version < "3.10"
django-mptt==0.14.0 ; python_version >= "3.9" and python_version < "3.10"
django-phonenumber-field==7.1.0 ; python_version >= "3.9" and python_version < "3.10"
django-prices==2.3.0 ; python_version >= "3.9" and python_version < "3.10"
django-redis==5.3.0 ; python_version >= "3.9" and python_version < "3.10"
django-storages[google]==1.13.2 ; python_version >= "3.9" and python_version < "3.10"
django-stubs-ext==4.2.2 ; python_version >= "3.9" and python_version < "3.10"
django-timezone-field==5.1 ; python_version >= "3.9" and python_version < "3.10"
django==3.2.20 ; python_version >= "3.9" and python_version < "3.10"
django[bcrypt]==3.2.20 ; python_version >= "3.9" and python_version < "3.10"
draftjs-sanitizer==1.0.0 ; python_version >= "3.9" and python_version < "3.10"
enmerkar==0.7.1 ; python_version >= "3.9" and python_version < "3.10"
et-xmlfile==1.1.0 ; python_version >= "3.9" and python_version < "3.10"
exceptiongroup==1.1.1 ; python_version >= "3.9" and python_version < "3.10"
faker==18.11.2 ; python_version >= "3.9" and python_version < "3.10"
fonttools[woff]==4.40.0 ; python_version >= "3.9" and python_version < "3.10"
freezegun==1.2.2 ; python_version >= "3.9" and python_version < "3.10"
google-api-core==2.11.1 ; python_version >= "3.9" and python_version < "3.10"
google-api-core[grpc]==2.11.1 ; python_version >= "3.9" and python_version < "3.10"
google-auth==2.21.0 ; python_version >= "3.9" and python_version < "3.10"
google-cloud-core==2.3.2 ; python_version >= "3.9" and python_version < "3.10"
google-cloud-pubsub==2.17.1 ; python_version >= "3.9" and python_version < "3.10"
google-cloud-storage==2.10.0 ; python_version >= "3.9" and python_version < "3.10"
google-crc32c==1.5.0 ; python_version >= "3.9" and python_version < "3.10"
google-i18n-address==3.1.0 ; python_version >= "3.9" and python_version < "3.10"
google-resumable-media==2.5.0 ; python_version >= "3.9" and python_version < "3.10"
googleapis-common-protos==1.59.1 ; python_version >= "3.9" and python_version < "3.10"
googleapis-common-protos[grpc]==1.59.1 ; python_version >= "3.9" and python_version < "3.10"
graphene==2.1.9 ; python_version >= "3.9" and python_version < "3.10"
graphql-core==2.3.2 ; python_version >= "3.9" and python_version < "3.10"
graphql-relay==2.0.1 ; python_version >= "3.9" and python_version < "3.10"
grpc-google-iam-v1==0.12.6 ; python_version >= "3.9" and python_version < "3.10"
grpcio-status==1.56.0 ; python_version >= "3.9" and python_version < "3.10"
grpcio==1.56.0 ; python_version >= "3.9" and python_version < "3.10"
gunicorn==20.1.0 ; python_version >= "3.9" and python_version < "3.10"
h11==0.14.0 ; python_version >= "3.9" and python_version < "3.10"
html-to-draftjs==1.0.1 ; python_version >= "3.9" and python_version < "3.10"
html2text==2020.1.16 ; python_version >= "3.9" and python_version < "3.10"
html5lib==1.1 ; python_version >= "3.9" and python_version < "3.10"
httptools==0.5.0 ; python_version >= "3.9" and python_version < "3.10"
idna==3.4 ; python_version >= "3.9" and python_version < "3.10"
importlib-metadata==6.7.0 ; python_version >= "3.9" and python_version < "3.10"
isodate==0.6.1 ; python_version >= "3.9" and python_version < "3.10"
jaeger-client==4.8.0 ; python_version >= "3.9" and python_version < "3.10"
jmespath==1.0.1 ; python_version >= "3.9" and python_version < "3.10"
kombu==5.3.1 ; python_version >= "3.9" and python_version < "3.10"
lxml==4.9.2 ; python_version >= "3.9" and python_version < "3.10"
markdown==3.4.3 ; python_version >= "3.9" and python_version < "3.10"
measurement==3.2.2 ; python_version >= "3.9" and python_version < "3.10"
micawber==0.5.5 ; python_version >= "3.9" and python_version < "3.10"
mpmath==1.3.0 ; python_version >= "3.9" and python_version < "3.10"
oauthlib==3.2.2 ; python_version >= "3.9" and python_version < "3.10"
openpyxl==3.1.2 ; python_version >= "3.9" and python_version < "3.10"
opentracing==2.4.0 ; python_version >= "3.9" and python_version < "3.10"
petl==1.7.12 ; python_version >= "3.9" and python_version < "3.10"
phonenumberslite==8.13.15 ; python_version >= "3.9" and python_version < "3.10"
pillow-avif-plugin==1.3.1 ; python_version >= "3.9" and python_version < "3.10"
pillow==10.0.0 ; python_version >= "3.9" and python_version < "3.10"
<<<<<<< HEAD
posuto==2023.6.1 ; python_version >= "3.9" and python_version < "3.10"
=======
posuto==2023.7.0 ; python_version >= "3.9" and python_version < "3.10"
>>>>>>> 51ce0f66
prices==1.1.1 ; python_version >= "3.9" and python_version < "3.10"
promise==2.3 ; python_version >= "3.9" and python_version < "3.10"
prompt-toolkit==3.0.38 ; python_version >= "3.9" and python_version < "3.10"
proto-plus==1.22.3 ; python_version >= "3.9" and python_version < "3.10"
protobuf==4.23.3 ; python_version >= "3.9" and python_version < "3.10"
psycopg2==2.9.6 ; python_version >= "3.9" and python_version < "3.10"
pyasn1-modules==0.3.0 ; python_version >= "3.9" and python_version < "3.10"
pyasn1==0.5.0 ; python_version >= "3.9" and python_version < "3.10"
pybars3==0.9.7 ; python_version >= "3.9" and python_version < "3.10"
pycparser==2.21 ; python_version >= "3.9" and python_version < "3.10"
pydyf==0.6.0 ; python_version >= "3.9" and python_version < "3.10"
pyjwt==2.5.0 ; python_version >= "3.9" and python_version < "3.10"
pymeta3==0.5.1 ; python_version >= "3.9" and python_version < "3.10"
pyphen==0.14.0 ; python_version >= "3.9" and python_version < "3.10"
python-crontab==2.7.1 ; python_version >= "3.9" and python_version < "3.10"
python-dateutil==2.8.2 ; python_version >= "3.9" and python_version < "3.10"
python-dotenv==1.0.0 ; python_version >= "3.9" and python_version < "3.10"
python-http-client==3.3.7 ; python_version >= "3.9" and python_version < "3.10"
python-json-logger==2.0.7 ; python_version >= "3.9" and python_version < "3.10"
python-magic-bin==0.4.14 ; python_version >= "3.9" and python_version < "3.10" and sys_platform == "win32"
python-magic==0.4.27 ; python_version >= "3.9" and python_version < "3.10"
pytimeparse==1.1.8 ; python_version >= "3.9" and python_version < "3.10"
pytz==2023.3 ; python_version >= "3.9" and python_version < "3.10"
pyxb==1.2.5 ; python_version >= "3.9" and python_version < "3.10"
pyyaml==6.0 ; python_version >= "3.9" and python_version < "3.10"
razorpay==1.3.0 ; python_version >= "3.9" and python_version < "3.10"
redis==4.6.0 ; python_version >= "3.9" and python_version < "3.10"
requests==2.31.0 ; python_version >= "3.9" and python_version < "3.10"
rsa==4.9 ; python_version >= "3.9" and python_version < "3.10"
rx==1.6.3 ; python_version >= "3.9" and python_version < "3.10"
s3transfer==0.6.1 ; python_version >= "3.9" and python_version < "3.10"
semantic-version==2.10.0 ; python_version >= "3.9" and python_version < "3.10"
sendgrid==6.10.0 ; python_version >= "3.9" and python_version < "3.10"
sentry-sdk==1.26.0 ; python_version >= "3.9" and python_version < "3.10"
setuptools==68.0.0 ; python_version >= "3.9" and python_version < "3.10"
six==1.16.0 ; python_version >= "3.9" and python_version < "3.10"
sniffio==1.3.0 ; python_version >= "3.9" and python_version < "3.10"
soupsieve==2.4.1 ; python_version >= "3.9" and python_version < "3.10"
sqlparse==0.4.4 ; python_version >= "3.9" and python_version < "3.10"
starkbank-ecdsa==2.2.0 ; python_version >= "3.9" and python_version < "3.10"
stripe==3.5.0 ; python_version >= "3.9" and python_version < "3.10"
sympy==1.12 ; python_version >= "3.9" and python_version < "3.10"
text-unidecode==1.3 ; python_version >= "3.9" and python_version < "3.10"
threadloop==1.0.2 ; python_version >= "3.9" and python_version < "3.10"
thrift==0.16.0 ; python_version >= "3.9" and python_version < "3.10"
tinycss2==1.2.1 ; python_version >= "3.9" and python_version < "3.10"
tornado==6.3.2 ; python_version >= "3.9" and python_version < "3.10"
typing-extensions==4.7.1 ; python_version >= "3.9" and python_version < "3.10"
tzdata==2023.3 ; python_version >= "3.9" and python_version < "3.10"
urllib3==1.26.16 ; python_version >= "3.9" and python_version < "3.10"
uvicorn[standard]==0.19.0 ; python_version >= "3.9" and python_version < "3.10"
uvloop==0.17.0 ; sys_platform != "win32" and sys_platform != "cygwin" and platform_python_implementation != "PyPy" and python_version >= "3.9" and python_version < "3.10"
vine==5.0.0 ; python_version >= "3.9" and python_version < "3.10"
watchfiles==0.19.0 ; python_version >= "3.9" and python_version < "3.10"
wcwidth==0.2.6 ; python_version >= "3.9" and python_version < "3.10"
weasyprint==59.0 ; python_version >= "3.9" and python_version < "3.10"
webencodings==0.5.1 ; python_version >= "3.9" and python_version < "3.10"
websockets==11.0.3 ; python_version >= "3.9" and python_version < "3.10"
zipp==3.15.0 ; python_version >= "3.9" and python_version < "3.10"
zopfli==0.2.2 ; python_version >= "3.9" and python_version < "3.10"<|MERGE_RESOLUTION|>--- conflicted
+++ resolved
@@ -14,13 +14,8 @@
 bcrypt==4.0.1 ; python_version >= "3.9" and python_version < "3.10"
 beautifulsoup4==4.7.1 ; python_version >= "3.9" and python_version < "3.10"
 billiard==4.1.0 ; python_version >= "3.9" and python_version < "3.10"
-<<<<<<< HEAD
-boto3==1.26.161 ; python_version >= "3.9" and python_version < "3.10"
-botocore==1.29.161 ; python_version >= "3.9" and python_version < "3.10"
-=======
 boto3==1.26.165 ; python_version >= "3.9" and python_version < "3.10"
 botocore==1.29.165 ; python_version >= "3.9" and python_version < "3.10"
->>>>>>> 51ce0f66
 braintree==4.20.0 ; python_version >= "3.9" and python_version < "3.10"
 brotli==1.0.9 ; platform_python_implementation == "CPython" and python_version >= "3.9" and python_version < "3.10"
 brotlicffi==1.0.9.2 ; platform_python_implementation != "CPython" and python_version >= "3.9" and python_version < "3.10"
@@ -104,11 +99,7 @@
 phonenumberslite==8.13.15 ; python_version >= "3.9" and python_version < "3.10"
 pillow-avif-plugin==1.3.1 ; python_version >= "3.9" and python_version < "3.10"
 pillow==10.0.0 ; python_version >= "3.9" and python_version < "3.10"
-<<<<<<< HEAD
-posuto==2023.6.1 ; python_version >= "3.9" and python_version < "3.10"
-=======
 posuto==2023.7.0 ; python_version >= "3.9" and python_version < "3.10"
->>>>>>> 51ce0f66
 prices==1.1.1 ; python_version >= "3.9" and python_version < "3.10"
 promise==2.3 ; python_version >= "3.9" and python_version < "3.10"
 prompt-toolkit==3.0.38 ; python_version >= "3.9" and python_version < "3.10"
