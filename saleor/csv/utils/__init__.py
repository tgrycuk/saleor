class ProductExportFields:
    """Data structure with fields for product export."""

    HEADERS_TO_FIELDS_MAPPING = {
        "fields": {
            "id": "id",
            "name": "name",
            "description": "description_as_str",
            "category": "category__slug",
            "product type": "product_type__name",
            "charge taxes": "charge_taxes",
            "product weight": "product_weight",
            "variant sku": "variants__sku",
            "variant weight": "variant_weight",
        },
        "product_many_to_many": {
            "collections": "collections__slug",
            "product media": "media__image",
        },
        "variant_many_to_many": {"variant media": "variants__media__image"},
    }

    PRODUCT_ATTRIBUTE_FIELDS = {
        "value_slug": "attributes__values__slug",
        "value_name": "attributes__values__name",
        "file_url": "attributes__values__file_url",
        "rich_text": "attributes__values__rich_text",
<<<<<<< HEAD
        "value": "attributes__values__value",
=======
        "boolean": "attributes__values__boolean",
>>>>>>> d91841d9
        "slug": "attributes__assignment__attribute__slug",
        "input_type": "attributes__assignment__attribute__input_type",
        "entity_type": "attributes__assignment__attribute__entity_type",
        "unit": "attributes__assignment__attribute__unit",
        "attribute_pk": "attributes__assignment__attribute__pk",
    }

    PRODUCT_CHANNEL_LISTING_FIELDS = {
        "channel_pk": "channel_listings__channel__pk",
        "slug": "channel_listings__channel__slug",
        "product_currency_code": "channel_listings__currency",
        "published": "channel_listings__is_published",
        "publication_date": "channel_listings__publication_date",
        "searchable": "channel_listings__visible_in_listings",
        "available for purchase": "channel_listings__available_for_purchase",
    }

    WAREHOUSE_FIELDS = {
        "slug": "variants__stocks__warehouse__slug",
        "quantity": "variants__stocks__quantity",
        "warehouse_pk": "variants__stocks__warehouse__id",
    }

    VARIANT_ATTRIBUTE_FIELDS = {
        "value_slug": "variants__attributes__values__slug",
        "value_name": "variants__attributes__values__name",
        "file_url": "variants__attributes__values__file_url",
        "rich_text": "variants__attributes__values__rich_text",
<<<<<<< HEAD
        "value": "variants__attributes__values__value",
=======
        "boolean": "variants__attributes__values__boolean",
>>>>>>> d91841d9
        "slug": "variants__attributes__assignment__attribute__slug",
        "input_type": "variants__attributes__assignment__attribute__input_type",
        "entity_type": "variants__attributes__assignment__attribute__entity_type",
        "unit": "variants__attributes__assignment__attribute__unit",
        "attribute_pk": "variants__attributes__assignment__attribute__pk",
    }

    VARIANT_CHANNEL_LISTING_FIELDS = {
        "channel_pk": "variants__channel_listings__channel__pk",
        "slug": "variants__channel_listings__channel__slug",
        "price_amount": "variants__channel_listings__price_amount",
        "variant_currency_code": "variants__channel_listings__currency",
        "variant_cost_price": "variants__channel_listings__cost_price_amount",
    }<|MERGE_RESOLUTION|>--- conflicted
+++ resolved
@@ -25,11 +25,8 @@
         "value_name": "attributes__values__name",
         "file_url": "attributes__values__file_url",
         "rich_text": "attributes__values__rich_text",
-<<<<<<< HEAD
         "value": "attributes__values__value",
-=======
         "boolean": "attributes__values__boolean",
->>>>>>> d91841d9
         "slug": "attributes__assignment__attribute__slug",
         "input_type": "attributes__assignment__attribute__input_type",
         "entity_type": "attributes__assignment__attribute__entity_type",
@@ -58,11 +55,8 @@
         "value_name": "variants__attributes__values__name",
         "file_url": "variants__attributes__values__file_url",
         "rich_text": "variants__attributes__values__rich_text",
-<<<<<<< HEAD
         "value": "variants__attributes__values__value",
-=======
         "boolean": "variants__attributes__values__boolean",
->>>>>>> d91841d9
         "slug": "variants__attributes__assignment__attribute__slug",
         "input_type": "variants__attributes__assignment__attribute__input_type",
         "entity_type": "variants__attributes__assignment__attribute__entity_type",
