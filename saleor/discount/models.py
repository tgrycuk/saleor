from datetime import datetime
from decimal import Decimal
from functools import partial
from typing import TYPE_CHECKING, Optional
from uuid import uuid4

import pytz
from django.conf import settings
from django.contrib.postgres.indexes import GinIndex
from django.db import models
from django.db.models import F, Q
from django.utils import timezone
from django_countries.fields import CountryField
from django_prices.models import MoneyField
from django_prices.templatetags.prices import amount
from prices import Money, fixed_discount, percentage_discount

from ..channel.models import Channel
from ..core.models import ModelWithMetadata
from ..core.permissions import DiscountPermissions
from ..core.utils.translations import Translation, TranslationProxy
from ..tax.utils import get_display_gross_prices
from . import DiscountValueType, OrderDiscountType, VoucherType

if TYPE_CHECKING:
    from ..account.models import User


class NotApplicable(ValueError):
    """Exception raised when a discount is not applicable to a checkout.

    The error is raised if the order value is below the minimum required
    price or the order quantity is below the minimum quantity of items.
    Minimum price will be available as the `min_spent` attribute.
    Minimum quantity will be available as the `min_checkout_items_quantity` attribute.
    """

    def __init__(self, msg, min_spent=None, min_checkout_items_quantity=None):
        super().__init__(msg)
        self.min_spent = min_spent
        self.min_checkout_items_quantity = min_checkout_items_quantity


class VoucherQueryset(models.QuerySet):
    def active(self, date):
        return self.filter(
            Q(usage_limit__isnull=True) | Q(used__lt=F("usage_limit")),
            Q(end_date__isnull=True) | Q(end_date__gte=date),
            start_date__lte=date,
        )

    def active_in_channel(self, date, channel_slug: str):
        return self.active(date).filter(
            channel_listings__channel__slug=channel_slug,
            channel_listings__channel__is_active=True,
        )

    def expired(self, date):
        return self.filter(
            Q(used__gte=F("usage_limit")) | Q(end_date__lt=date), start_date__lt=date
        )


class Voucher(ModelWithMetadata):
    type = models.CharField(
        max_length=20, choices=VoucherType.CHOICES, default=VoucherType.ENTIRE_ORDER
    )
    name = models.CharField(max_length=255, null=True, blank=True)
    code = models.CharField(max_length=255, unique=True, db_index=True)
    usage_limit = models.PositiveIntegerField(null=True, blank=True)
    used = models.PositiveIntegerField(default=0, editable=False)
    start_date = models.DateTimeField(default=timezone.now)
    end_date = models.DateTimeField(null=True, blank=True)
    # this field indicates if discount should be applied per order or
    # individually to every item
    apply_once_per_order = models.BooleanField(default=False)
    apply_once_per_customer = models.BooleanField(default=False)

    only_for_staff = models.BooleanField(default=False)

    discount_value_type = models.CharField(
        max_length=10,
        choices=DiscountValueType.CHOICES,
        default=DiscountValueType.FIXED,
    )

    # not mandatory fields, usage depends on type
    countries = CountryField(multiple=True, blank=True)
    min_checkout_items_quantity = models.PositiveIntegerField(null=True, blank=True)
    products = models.ManyToManyField("product.Product", blank=True)
    variants = models.ManyToManyField("product.ProductVariant", blank=True)
    collections = models.ManyToManyField("product.Collection", blank=True)
    categories = models.ManyToManyField("product.Category", blank=True)

    objects = models.Manager.from_queryset(VoucherQueryset)()
    translated = TranslationProxy()

    class Meta:
        ordering = ("code",)

    @property
    def is_free(self):
        return (
            self.discount_value == Decimal(100)
            and self.discount_value_type == DiscountValueType.PERCENTAGE
        )

    def get_discount(self, channel: Channel):
        """Return proper discount amount for given channel.

        It operates over all channel listings as assuming that we have prefetched them.
        """
        voucher_channel_listing = None

        for channel_listing in self.channel_listings.all():
            if channel.id == channel_listing.channel_id:
                voucher_channel_listing = channel_listing
                break

        if not voucher_channel_listing:
            raise NotApplicable("This voucher is not assigned to this channel")
        if self.discount_value_type == DiscountValueType.FIXED:
            discount_amount = Money(
                voucher_channel_listing.discount_value, voucher_channel_listing.currency
            )
            return partial(fixed_discount, discount=discount_amount)
        if self.discount_value_type == DiscountValueType.PERCENTAGE:
            return partial(
                percentage_discount, percentage=voucher_channel_listing.discount_value
            )
        raise NotImplementedError("Unknown discount type")

    def get_discount_amount_for(self, price: Money, channel: Channel):
        discount = self.get_discount(channel)
        after_discount = discount(price)
        if after_discount.amount < 0:
            return price
        return price - after_discount

<<<<<<< HEAD
    def validate_min_spent(
        self, value: TaxedMoney, channel: Channel, tax_country: "str"
    ):
        tax_configuration = channel.tax_configuration
        country_tax_configuration = tax_configuration.country_exceptions.filter(
            country=tax_country
        ).first()
        display_gross_prices = get_display_gross_prices(
            tax_configuration, country_tax_configuration
        )
        value = value.gross if display_gross_prices else value.net

=======
    def validate_min_spent(self, value: Money, channel: Channel):
>>>>>>> aa74ef6b
        voucher_channel_listing = self.channel_listings.filter(channel=channel).first()
        if not voucher_channel_listing:
            raise NotApplicable("This voucher is not assigned to this channel")
        min_spent = voucher_channel_listing.min_spent
        if min_spent and value < min_spent:
            msg = f"This offer is only valid for orders over {amount(min_spent)}."
            raise NotApplicable(msg, min_spent=min_spent)

    def validate_min_checkout_items_quantity(self, quantity):
        min_checkout_items_quantity = self.min_checkout_items_quantity
        if min_checkout_items_quantity and min_checkout_items_quantity > quantity:
            msg = (
                "This offer is only valid for orders with a minimum of "
                f"{min_checkout_items_quantity} quantity."
            )
            raise NotApplicable(
                msg,
                min_checkout_items_quantity=min_checkout_items_quantity,
            )

    def validate_once_per_customer(self, customer_email):
        voucher_customer = VoucherCustomer.objects.filter(
            voucher=self, customer_email=customer_email
        )
        if voucher_customer:
            msg = "This offer is valid only once per customer."
            raise NotApplicable(msg)

    def validate_only_for_staff(self, customer: Optional["User"]):
        if not self.only_for_staff:
            return

        if not customer or not customer.is_staff:
            msg = "This offer is valid only for staff customers."
            raise NotApplicable(msg)


class VoucherChannelListing(models.Model):
    voucher = models.ForeignKey(
        Voucher,
        null=False,
        blank=False,
        related_name="channel_listings",
        on_delete=models.CASCADE,
    )
    channel = models.ForeignKey(
        Channel,
        null=False,
        blank=False,
        related_name="voucher_listings",
        on_delete=models.CASCADE,
    )
    discount_value = models.DecimalField(
        max_digits=settings.DEFAULT_MAX_DIGITS,
        decimal_places=settings.DEFAULT_DECIMAL_PLACES,
    )
    discount = MoneyField(amount_field="discount_value", currency_field="currency")
    currency = models.CharField(
        max_length=settings.DEFAULT_CURRENCY_CODE_LENGTH,
    )
    min_spent_amount = models.DecimalField(
        max_digits=settings.DEFAULT_MAX_DIGITS,
        decimal_places=settings.DEFAULT_DECIMAL_PLACES,
        blank=True,
        null=True,
    )
    min_spent = MoneyField(amount_field="min_spent_amount", currency_field="currency")

    class Meta:
        unique_together = (("voucher", "channel"),)
        ordering = ("pk",)


class VoucherCustomer(models.Model):
    voucher = models.ForeignKey(
        Voucher, related_name="customers", on_delete=models.CASCADE
    )
    customer_email = models.EmailField()

    class Meta:
        ordering = ("voucher", "customer_email", "pk")
        unique_together = (("voucher", "customer_email"),)


class SaleQueryset(models.QuerySet):
    def active(self, date=None):
        if date is None:
            date = timezone.now()
        return self.filter(
            Q(end_date__isnull=True) | Q(end_date__gte=date), start_date__lte=date
        )

    def expired(self, date=None):
        if date is None:
            date = timezone.now()
        return self.filter(end_date__lt=date, start_date__lt=date)


class VoucherTranslation(Translation):
    voucher = models.ForeignKey(
        Voucher, related_name="translations", on_delete=models.CASCADE
    )
    name = models.CharField(max_length=255, null=True, blank=True)

    class Meta:
        ordering = ("language_code", "voucher", "pk")
        unique_together = (("language_code", "voucher"),)

    def get_translated_object_id(self):
        return "Voucher", self.voucher_id

    def get_translated_keys(self):
        return {"name": self.name}


class Sale(ModelWithMetadata):
    name = models.CharField(max_length=255)
    type = models.CharField(
        max_length=10,
        choices=DiscountValueType.CHOICES,
        default=DiscountValueType.FIXED,
    )
    categories = models.ManyToManyField("product.Category", blank=True)
    collections = models.ManyToManyField("product.Collection", blank=True)
    products = models.ManyToManyField("product.Product", blank=True)
    variants = models.ManyToManyField("product.ProductVariant", blank=True)
    start_date = models.DateTimeField(default=timezone.now)
    end_date = models.DateTimeField(null=True, blank=True)
    created_at = models.DateTimeField(auto_now_add=True, db_index=True)
    updated_at = models.DateTimeField(auto_now=True, db_index=True)

    notification_sent_datetime = models.DateTimeField(null=True, blank=True)

    objects = models.Manager.from_queryset(SaleQueryset)()
    translated = TranslationProxy()

    class Meta:
        ordering = ("name", "pk")
        app_label = "discount"
        permissions = (
            (
                DiscountPermissions.MANAGE_DISCOUNTS.codename,
                "Manage sales and vouchers.",
            ),
        )

    def __repr__(self):
        return "Sale(name=%r, type=%s)" % (
            str(self.name),
            self.get_type_display(),
        )

    def __str__(self):
        return self.name

    def get_discount(self, sale_channel_listing):
        if not sale_channel_listing:
            raise NotApplicable("This sale is not assigned to this channel.")
        if self.type == DiscountValueType.FIXED:
            discount_amount = Money(
                sale_channel_listing.discount_value, sale_channel_listing.currency
            )
            return partial(fixed_discount, discount=discount_amount)
        if self.type == DiscountValueType.PERCENTAGE:
            return partial(
                percentage_discount,
                percentage=sale_channel_listing.discount_value,
            )
        raise NotImplementedError("Unknown discount type")

    def is_active(self, date=None):
        if date is None:
            date = datetime.now(pytz.utc)
        return (not self.end_date or self.end_date >= date) and self.start_date <= date


class SaleChannelListing(models.Model):
    sale = models.ForeignKey(
        Sale,
        null=False,
        blank=False,
        related_name="channel_listings",
        on_delete=models.CASCADE,
    )
    channel = models.ForeignKey(
        Channel,
        null=False,
        blank=False,
        related_name="sale_listings",
        on_delete=models.CASCADE,
    )
    discount_value = models.DecimalField(
        max_digits=settings.DEFAULT_MAX_DIGITS,
        decimal_places=settings.DEFAULT_DECIMAL_PLACES,
        default=0,
    )
    currency = models.CharField(
        max_length=settings.DEFAULT_CURRENCY_CODE_LENGTH,
    )

    class Meta:
        unique_together = [["sale", "channel"]]
        ordering = ("pk",)


class SaleTranslation(Translation):
    name = models.CharField(max_length=255, null=True, blank=True)
    sale = models.ForeignKey(
        Sale, related_name="translations", on_delete=models.CASCADE
    )

    class Meta:
        ordering = ("language_code", "name", "pk")
        unique_together = (("language_code", "sale"),)

    def get_translated_object_id(self):
        return "Sale", self.sale_id

    def get_translated_keys(self):
        return {"name": self.name}


class OrderDiscount(models.Model):
    id = models.UUIDField(primary_key=True, editable=False, unique=True, default=uuid4)
    old_id = models.PositiveIntegerField(unique=True, null=True, blank=True)
    created_at = models.DateTimeField(auto_now_add=True)
    order = models.ForeignKey(
        "order.Order",
        related_name="discounts",
        blank=True,
        null=True,
        on_delete=models.CASCADE,
    )
    type = models.CharField(
        max_length=10,
        choices=OrderDiscountType.CHOICES,
        default=OrderDiscountType.MANUAL,
    )
    value_type = models.CharField(
        max_length=10,
        choices=DiscountValueType.CHOICES,
        default=DiscountValueType.FIXED,
    )
    value = models.DecimalField(
        max_digits=settings.DEFAULT_MAX_DIGITS,
        decimal_places=settings.DEFAULT_DECIMAL_PLACES,
        default=0,
    )

    amount_value = models.DecimalField(
        max_digits=settings.DEFAULT_MAX_DIGITS,
        decimal_places=settings.DEFAULT_DECIMAL_PLACES,
        default=0,
    )
    amount = MoneyField(amount_field="amount_value", currency_field="currency")
    currency = models.CharField(
        max_length=settings.DEFAULT_CURRENCY_CODE_LENGTH,
    )

    name = models.CharField(max_length=255, null=True, blank=True)
    translated_name = models.CharField(max_length=255, null=True, blank=True)
    reason = models.TextField(blank=True, null=True)

    class Meta:
        # Orders searching index
        indexes = [GinIndex(fields=["name", "translated_name"])]
        ordering = ("created_at", "id")<|MERGE_RESOLUTION|>--- conflicted
+++ resolved
@@ -19,7 +19,6 @@
 from ..core.models import ModelWithMetadata
 from ..core.permissions import DiscountPermissions
 from ..core.utils.translations import Translation, TranslationProxy
-from ..tax.utils import get_display_gross_prices
 from . import DiscountValueType, OrderDiscountType, VoucherType
 
 if TYPE_CHECKING:
@@ -137,22 +136,7 @@
             return price
         return price - after_discount
 
-<<<<<<< HEAD
-    def validate_min_spent(
-        self, value: TaxedMoney, channel: Channel, tax_country: "str"
-    ):
-        tax_configuration = channel.tax_configuration
-        country_tax_configuration = tax_configuration.country_exceptions.filter(
-            country=tax_country
-        ).first()
-        display_gross_prices = get_display_gross_prices(
-            tax_configuration, country_tax_configuration
-        )
-        value = value.gross if display_gross_prices else value.net
-
-=======
     def validate_min_spent(self, value: Money, channel: Channel):
->>>>>>> aa74ef6b
         voucher_channel_listing = self.channel_listings.filter(channel=channel).first()
         if not voucher_channel_listing:
             raise NotApplicable("This voucher is not assigned to this channel")
