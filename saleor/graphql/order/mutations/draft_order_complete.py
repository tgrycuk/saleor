import graphene
from django.core.exceptions import ValidationError
from django.db import transaction

from ....account.models import User
from ....core.exceptions import InsufficientStock
from ....core.permissions import OrderPermissions
from ....core.postgres import FlatConcatSearchVector
from ....core.taxes import zero_taxed_money
from ....core.tracing import traced_atomic_transaction
from ....order import OrderStatus, models
from ....order.actions import order_created
from ....order.calculations import fetch_order_prices_if_expired
from ....order.error_codes import OrderErrorCode
from ....order.fetch import OrderInfo, OrderLineInfo
from ....order.search import prepare_order_search_vector_value
from ....order.utils import get_order_country
from ....warehouse.management import allocate_preorders, allocate_stocks
from ....warehouse.reservations import is_reservation_enabled
from ...app.dataloaders import load_app
from ...core.mutations import BaseMutation
from ...core.types import OrderError
<<<<<<< HEAD
from ...plugins.dataloaders import load_plugins
=======
from ...site.dataloaders import load_site
>>>>>>> f8eedc66
from ..types import Order
from ..utils import (
    prepare_insufficient_stock_order_validation_errors,
    validate_draft_order,
)


class DraftOrderComplete(BaseMutation):
    order = graphene.Field(Order, description="Completed order.")

    class Arguments:
        id = graphene.ID(
            required=True, description="ID of the order that will be completed."
        )

    class Meta:
        description = "Completes creating an order."
        permissions = (OrderPermissions.MANAGE_ORDERS,)
        error_type_class = OrderError
        error_type_field = "order_errors"

    @classmethod
    def update_user_fields(cls, order):
        if order.user:
            order.user_email = order.user.email
        elif order.user_email:
            try:
                order.user = User.objects.get(email=order.user_email)
            except User.DoesNotExist:
                order.user = None

    @classmethod
    def validate_order(cls, order):
        if not order.is_draft():
            raise ValidationError(
                {
                    "id": ValidationError(
                        "The order is not draft.", code=OrderErrorCode.INVALID.value
                    )
                }
            )

    @classmethod
    @traced_atomic_transaction()
    def perform_mutation(cls, _root, info, id):
        manager = load_plugins(info.context)
        order = cls.get_node_or_error(
            info,
            id,
            only_type=Order,
            qs=models.Order.objects.prefetch_related("lines__variant"),
        )
        order, _ = fetch_order_prices_if_expired(order, manager)
        cls.validate_order(order)

        country = get_order_country(order)
        validate_draft_order(order, country, manager)
        cls.update_user_fields(order)
        order.status = OrderStatus.UNFULFILLED

        if not order.is_shipping_required():
            order.shipping_method_name = None
            order.shipping_price = zero_taxed_money(order.currency)
            if order.shipping_address:
                order.shipping_address.delete()
                order.shipping_address = None

        order.search_vector = FlatConcatSearchVector(
            *prepare_order_search_vector_value(order)
        )
        order.save()

        channel = order.channel
        order_lines_info = []
        for line in order.lines.all():
            if line.variant.track_inventory or line.variant.is_preorder_active():
                line_data = OrderLineInfo(
                    line=line, quantity=line.quantity, variant=line.variant
                )
                order_lines_info.append(line_data)
                site = load_site(info.context)
                try:
                    with traced_atomic_transaction():
                        allocate_stocks(
                            [line_data],
                            country,
                            channel,
                            manager,
                            check_reservations=is_reservation_enabled(site.settings),
                        )
                        allocate_preorders(
                            [line_data],
                            channel.slug,
                            check_reservations=is_reservation_enabled(site.settings),
                        )
                except InsufficientStock as exc:
                    errors = prepare_insufficient_stock_order_validation_errors(exc)
                    raise ValidationError({"lines": errors})

        order_info = OrderInfo(
            order=order,
            customer_email=order.get_customer_email(),
            channel=channel,
            payment=order.get_last_payment(),
            lines_data=order_lines_info,
        )
        app = load_app(info.context)
        transaction.on_commit(
            lambda: order_created(
                order_info=order_info,
                user=info.context.user,
                app=app,
                manager=manager,
                from_draft=True,
            )
        )
        return DraftOrderComplete(order=order)<|MERGE_RESOLUTION|>--- conflicted
+++ resolved
@@ -20,11 +20,8 @@
 from ...app.dataloaders import load_app
 from ...core.mutations import BaseMutation
 from ...core.types import OrderError
-<<<<<<< HEAD
 from ...plugins.dataloaders import load_plugins
-=======
 from ...site.dataloaders import load_site
->>>>>>> f8eedc66
 from ..types import Order
 from ..utils import (
     prepare_insufficient_stock_order_validation_errors,
