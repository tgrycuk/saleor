import graphene
from django.core.exceptions import ValidationError
from django.db import transaction

from ....account.models import User
from ....core.exceptions import InsufficientStock
from ....core.permissions import OrderPermissions
from ....core.postgres import FlatConcatSearchVector
from ....core.taxes import zero_taxed_money
from ....core.tracing import traced_atomic_transaction
from ....order import OrderStatus, models
from ....order.actions import order_created
from ....order.calculations import fetch_order_prices_if_expired
from ....order.error_codes import OrderErrorCode
from ....order.fetch import OrderInfo, OrderLineInfo
from ....order.search import prepare_order_search_vector_value
from ....order.utils import get_order_country, update_order_display_gross_prices
from ....warehouse.management import allocate_preorders, allocate_stocks
from ....warehouse.reservations import is_reservation_enabled
from ...app.dataloaders import load_app
from ...core.mutations import BaseMutation
from ...core.types import OrderError
from ...plugins.dataloaders import load_plugin_manager
from ...site.dataloaders import load_site
from ..types import Order
from ..utils import (
    prepare_insufficient_stock_order_validation_errors,
    validate_draft_order,
)


class DraftOrderComplete(BaseMutation):
    order = graphene.Field(Order, description="Completed order.")

    class Arguments:
        id = graphene.ID(
            required=True, description="ID of the order that will be completed."
        )

    class Meta:
        description = "Completes creating an order."
        permissions = (OrderPermissions.MANAGE_ORDERS,)
        error_type_class = OrderError
        error_type_field = "order_errors"

    @classmethod
    def update_user_fields(cls, order):
        if order.user:
            order.user_email = order.user.email
        elif order.user_email:
            try:
                order.user = User.objects.get(email=order.user_email)
            except User.DoesNotExist:
                order.user = None

    @classmethod
    def validate_order(cls, order):
        if not order.is_draft():
            raise ValidationError(
                {
                    "id": ValidationError(
                        "The order is not draft.", code=OrderErrorCode.INVALID.value
                    )
                }
            )

    @classmethod
    def perform_mutation(cls, _root, info, id):
        manager = load_plugin_manager(info.context)
        order = cls.get_node_or_error(
            info,
            id,
            only_type=Order,
            qs=models.Order.objects.prefetch_related("lines__variant"),
        )
        order, _ = fetch_order_prices_if_expired(order, manager)
        cls.validate_order(order)

        country = get_order_country(order)
        validate_draft_order(order, country, manager)
        with traced_atomic_transaction():
            cls.update_user_fields(order)
            order.status = OrderStatus.UNFULFILLED

            if not order.is_shipping_required():
                order.shipping_method_name = None
                order.shipping_price = zero_taxed_money(order.currency)
                if order.shipping_address:
                    order.shipping_address.delete()
                    order.shipping_address = None

<<<<<<< HEAD
        order.search_vector = FlatConcatSearchVector(
            *prepare_order_search_vector_value(order)
        )
        update_order_display_gross_prices(order)
        order.save()
=======
            order.search_vector = FlatConcatSearchVector(
                *prepare_order_search_vector_value(order)
            )
            order.save()
>>>>>>> 7b75079a

            channel = order.channel
            order_lines_info = []
            for line in order.lines.all():
                if line.variant.track_inventory or line.variant.is_preorder_active():
                    line_data = OrderLineInfo(
                        line=line, quantity=line.quantity, variant=line.variant
                    )
                    order_lines_info.append(line_data)
                    site = load_site(info.context)
                    try:
                        with traced_atomic_transaction():
                            allocate_stocks(
                                [line_data],
                                country,
                                channel,
                                manager,
                                check_reservations=is_reservation_enabled(
                                    site.settings
                                ),
                            )
                            allocate_preorders(
                                [line_data],
                                channel.slug,
                                check_reservations=is_reservation_enabled(
                                    site.settings
                                ),
                            )
                    except InsufficientStock as exc:
                        errors = prepare_insufficient_stock_order_validation_errors(exc)
                        raise ValidationError({"lines": errors})

            order_info = OrderInfo(
                order=order,
                customer_email=order.get_customer_email(),
                channel=channel,
                payment=order.get_last_payment(),
                lines_data=order_lines_info,
            )
            app = load_app(info.context)
            transaction.on_commit(
                lambda: order_created(
                    order_info=order_info,
                    user=info.context.user,
                    app=app,
                    manager=manager,
                    from_draft=True,
                )
            )
        return DraftOrderComplete(order=order)<|MERGE_RESOLUTION|>--- conflicted
+++ resolved
@@ -89,18 +89,11 @@
                     order.shipping_address.delete()
                     order.shipping_address = None
 
-<<<<<<< HEAD
-        order.search_vector = FlatConcatSearchVector(
-            *prepare_order_search_vector_value(order)
-        )
-        update_order_display_gross_prices(order)
-        order.save()
-=======
             order.search_vector = FlatConcatSearchVector(
                 *prepare_order_search_vector_value(order)
             )
+            update_order_display_gross_prices(order)
             order.save()
->>>>>>> 7b75079a
 
             channel = order.channel
             order_lines_info = []
