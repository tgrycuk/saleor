--- conflicted
+++ resolved
@@ -555,15 +555,9 @@
     data = content["data"]["shippingMethodChannelListingUpdate"]
 
     # then
-<<<<<<< HEAD
-    assert data["shippingErrors"][0]["field"] == "addChannels"
-    assert data["shippingErrors"][0]["code"] == ShippingErrorCode.INVALID.name
-    assert data["shippingErrors"][0]["channels"] == [channel_id]
-=======
     assert data["errors"][0]["field"] == "addChannels"
     assert data["errors"][0]["code"] == ShippingErrorCode.INVALID.name
     assert data["errors"][0]["channels"] == [channel_id]
->>>>>>> 0f1405d0
 
 
 @patch(
@@ -605,11 +599,7 @@
 
     data = content["data"]["shippingMethodChannelListingUpdate"]
     shipping_method_data = data["shippingMethod"]
-<<<<<<< HEAD
-    assert not data["shippingErrors"]
-=======
     assert not data["errors"]
->>>>>>> 0f1405d0
     assert shipping_method_data["name"] == shipping_method.name
 
     # then
