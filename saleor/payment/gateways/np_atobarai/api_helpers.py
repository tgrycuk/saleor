import logging
from decimal import Decimal
from typing import TYPE_CHECKING, Iterable, List, Optional

import requests
from posuto import Posuto
from requests.auth import HTTPBasicAuth

from ...interface import AddressData, PaymentData, RefundLineData
from ...utils import price_to_minor_unit
from .api_types import NPResponse, error_np_response
from .const import NP_ATOBARAI, NP_TEST_URL, NP_URL, REQUEST_TIMEOUT
from .utils import np_atobarai_opentracing_trace

if TYPE_CHECKING:
    from . import ApiConfig


logger = logging.getLogger(__name__)


def get_url(config: "ApiConfig", path: str = "") -> str:
    """Resolve test/production URLs based on the api config."""
    return f"{NP_TEST_URL if config.test_mode else NP_URL}{path}"


def _request(
    config: "ApiConfig",
    method: str,
    path: str = "",
    json: Optional[dict] = None,
) -> requests.Response:
    with np_atobarai_opentracing_trace("np-atobarai.utilities.request"):
        response = requests.request(
            method=method,
            url=get_url(config, path),
            timeout=REQUEST_TIMEOUT,
            json=json or {},
            auth=HTTPBasicAuth(config.merchant_code, config.sp_code),
            headers={"X-NP-Terminal-Id": config.terminal_id},
        )
        if 400 < response.status_code <= 600:
            raise requests.HTTPError
        return response


def np_request(
    config: "ApiConfig", method: str, path: str = "", json: Optional[dict] = None
) -> NPResponse:
    try:
        response = _request(config, method, path, json)
        response_data = response.json()
        if "errors" in response_data:
            return NPResponse({}, response_data["errors"][0]["codes"])
        return NPResponse(response_data["results"][0], [])
    except requests.RequestException:
        msg = "Cannot connect to NP Atobarai."
        logger.warning(msg, exc_info=True)
        return NPResponse({}, [msg])


def handle_unrecoverable_state(
    action: str,
    transaction_id: str,
    error_codes: Iterable[str],
) -> None:
    logger.error(
        "Payment #%s %s Unrecoverable Error: %s",
        transaction_id,
        action,
        ", ".join(error_codes),
    )


def health_check(config: "ApiConfig") -> bool:
    try:
        _request(config, "post", "/authorizations/find")
        return True
    except requests.RequestException:
        return False


def format_name(ad: AddressData) -> str:
    """Follow the Japanese name guidelines."""
    return f"{ad.first_name} {ad.last_name}".strip()


def format_address(config: "ApiConfig", ad: AddressData) -> Optional[str]:
    """Follow the Japanese address guidelines."""
    # example: "東京都千代田区麹町４－２－６　住友不動産麹町ファーストビル５階"
    if not config.fill_missing_address:
        return f"{ad.country_area}{ad.street_address_2}{ad.street_address_1}"
    with Posuto() as pp:
        try:
            jap_ad = pp.get(ad.postal_code)
        except KeyError:
            return None
        else:
            return (
                f"{ad.country_area}"
                f"{jap_ad.city}"
                f"{jap_ad.neighborhood}"
                f"{ad.street_address_2}"
                f"{ad.street_address_1}"
            )


def format_price(price: Decimal, currency: str) -> int:
    return int(price_to_minor_unit(price, currency))


def get_refunded_goods(
    refund_lines: List[RefundLineData],
    payment_information: PaymentData,
) -> List[dict]:
    refund_lines_dict = {
        line.product_sku: line.quantity for line in refund_lines if line.product_sku
    }

    goods = []

    for payment_line in payment_information.lines:
        quantity = refund_lines_dict.get(
            payment_line.product_sku, payment_line.quantity
        )
        if quantity:
            goods.append(
                {
                    "goods_name": payment_line.product_name,
                    "goods_price": format_price(
                        payment_line.gross, payment_information.currency
                    ),
                    "quantity": quantity,
                }
            )
    return goods


def get_goods(payment_information: PaymentData) -> List[dict]:
    return [
        {
            "quantity": line.quantity,
            "goods_name": line.product_name,
            "goods_price": format_price(line.gross, payment_information.currency),
        }
        for line in payment_information.lines
    ]


def get_discount(
    payment_information: PaymentData,
) -> List[dict]:
    product_lines = get_goods(payment_information)
    return product_lines + [
        {
            "goods_name": "Discount",
            "goods_price": format_price(
                -payment_information.amount,
                payment_information.currency,
            ),
            "quantity": 1,
        }
    ]


def cancel(config: "ApiConfig", transaction_id: str) -> NPResponse:
    data = {"transactions": [{"np_transaction_id": transaction_id}]}
    return np_request(config, "patch", "/transactions/cancel", json=data)


def register(
    config: "ApiConfig",
    payment_information: "PaymentData",
<<<<<<< HEAD
) -> NPResponse:
    order_date = timezone.now().strftime("%Y-%m-%d")
=======
    billed_amount: Optional[int] = None,
    goods: Optional[List[dict]] = None,
) -> dict:
    if billed_amount is None:
        billed_amount = format_price(
            payment_information.amount, payment_information.currency
        )
    if goods is None:
        goods = get_goods(payment_information)

    payment_information.refresh_order_date()
>>>>>>> 961928ec

    billing = payment_information.billing
    shipping = payment_information.shipping

    if not billing:
        return error_np_response(
            "Billing address is required for transaction in NP Atobarai."
        )
    if not shipping:
        return error_np_response(
            "Shipping address is required for transaction in NP Atobarai."
        )

    formatted_billing = format_address(config, billing)
    formatted_shipping = format_address(config, shipping)

    if not formatted_billing:
        return error_np_response("Billing address is not a valid Japanese address.")
    if not formatted_shipping:
        return error_np_response("Shipping address is not a valid Japanese address.")

    data = {
        "transactions": [
            {
                "shop_transaction_id": payment_information.payment_id,
                "shop_order_date": payment_information.order_date,
                "settlement_type": NP_ATOBARAI,
                "billed_amount": billed_amount,
                "customer": {
                    "customer_name": billing.first_name,
                    "company_name": billing.company_name,
                    "zip_code": billing.postal_code,
                    "address": formatted_billing,
                    "tel": billing.phone.replace("+81", "0"),
                    "email": payment_information.customer_email,
                },
                "dest_customer": {
                    "customer_name": format_name(shipping),
                    "company_name": shipping.company_name,
                    "zip_code": shipping.postal_code,
                    "address": formatted_shipping,
                    "tel": shipping.phone.replace("+81", "0"),
                },
                "goods": goods,
            },
        ]
    }

<<<<<<< HEAD
    return np_request(config, "post", "/transactions", json=data)
=======
    return np_request(config, "post", "/transactions", json=data).json()
>>>>>>> 961928ec
<|MERGE_RESOLUTION|>--- conflicted
+++ resolved
@@ -3,6 +3,7 @@
 from typing import TYPE_CHECKING, Iterable, List, Optional
 
 import requests
+from django.utils import timezone
 from posuto import Posuto
 from requests.auth import HTTPBasicAuth
 
@@ -171,13 +172,9 @@
 def register(
     config: "ApiConfig",
     payment_information: "PaymentData",
-<<<<<<< HEAD
-) -> NPResponse:
-    order_date = timezone.now().strftime("%Y-%m-%d")
-=======
     billed_amount: Optional[int] = None,
     goods: Optional[List[dict]] = None,
-) -> dict:
+) -> NPResponse:
     if billed_amount is None:
         billed_amount = format_price(
             payment_information.amount, payment_information.currency
@@ -185,8 +182,7 @@
     if goods is None:
         goods = get_goods(payment_information)
 
-    payment_information.refresh_order_date()
->>>>>>> 961928ec
+    order_date = timezone.now().strftime("%Y-%m-%d")
 
     billing = payment_information.billing
     shipping = payment_information.shipping
@@ -212,7 +208,7 @@
         "transactions": [
             {
                 "shop_transaction_id": payment_information.payment_id,
-                "shop_order_date": payment_information.order_date,
+                "shop_order_date": order_date,
                 "settlement_type": NP_ATOBARAI,
                 "billed_amount": billed_amount,
                 "customer": {
@@ -235,8 +231,30 @@
         ]
     }
 
-<<<<<<< HEAD
     return np_request(config, "post", "/transactions", json=data)
-=======
-    return np_request(config, "post", "/transactions", json=data).json()
->>>>>>> 961928ec
+
+
+def report(
+    config: "ApiConfig",
+    psp_reference: Optional[str],
+    shipping_slip_number: Optional[str],
+) -> NPResponse:
+    shipping_company_code = config.shipping_company
+
+    if not psp_reference:
+        return error_np_response("Payment does not have psp reference.")
+
+    if not shipping_slip_number:
+        return error_np_response("Fulfillment does not have tracking number.")
+
+    data = {
+        "transactions": [
+            {
+                "np_transaction_id": psp_reference,
+                "pd_company_code": shipping_company_code,
+                "slip_no": shipping_slip_number,
+            }
+        ]
+    }
+
+    return np_request(config, "post", "/shipments", json=data)