--- conflicted
+++ resolved
@@ -2585,9 +2585,7 @@
     manager = get_plugins_manager()
     lines, _ = fetch_checkout_lines(checkout_with_item)
     checkout_info = fetch_checkout_info(checkout_with_item, lines, [], manager)
-    checkout_data = generate_request_data_from_checkout(
-        checkout_info, lines, config, tax_included=True
-    )
+    checkout_data = generate_request_data_from_checkout(checkout_info, lines, config)
     assert taxes_need_new_fetch(checkout_data, None)
 
 
@@ -2606,9 +2604,7 @@
     manager = get_plugins_manager()
     lines, _ = fetch_checkout_lines(checkout_with_item)
     checkout_info = fetch_checkout_info(checkout_with_item, lines, [], manager)
-    checkout_data = generate_request_data_from_checkout(
-        checkout_info, lines, config, tax_included=True
-    )
+    checkout_data = generate_request_data_from_checkout(checkout_info, lines, config)
     assert not taxes_need_new_fetch(checkout_data, (checkout_data, None))
 
 
@@ -3585,7 +3581,7 @@
         from_postal_code="53-601",
         from_country="PL",
     )
-    request_data = get_order_request_data(order_with_lines, config, tax_included=True)
+    request_data = get_order_request_data(order_with_lines, config)
     lines_data = request_data["createTransactionModel"]["lines"]
 
     assert all([line for line in lines_data if line["taxIncluded"] is True])
@@ -3627,9 +3623,7 @@
     )
 
     # when
-    request_data = get_order_request_data(
-        order_with_lines, config, tax_included=include_taxes_in_prices
-    )
+    request_data = get_order_request_data(order_with_lines, config)
 
     # then
     lines_data = request_data["createTransactionModel"]["lines"]
@@ -3651,16 +3645,11 @@
 def test_get_order_request_data_confirmed_order_with_voucher(
     order_with_lines, shipping_zone, voucher
 ):
-<<<<<<< HEAD
     tax_configuration = order_with_lines.channel.tax_configuration
     tax_configuration.prices_entered_with_tax = True
     tax_configuration.save(update_fields=["prices_entered_with_tax"])
     tax_configuration.country_exceptions.all().delete
 
-=======
-    site_settings.company_address = address
-    site_settings.save()
->>>>>>> 9e2ea5b2
     method = shipping_zone.shipping_methods.get()
     line = order_with_lines.lines.first()
     line.unit_price_gross_amount = line.unit_price_net_amount
@@ -3698,7 +3687,7 @@
         from_postal_code="53-601",
         from_country="PL",
     )
-    request_data = get_order_request_data(order_with_lines, config, tax_included=True)
+    request_data = get_order_request_data(order_with_lines, config)
     lines_data = request_data["createTransactionModel"]["lines"]
 
     # extra one from shipping data
@@ -3747,7 +3736,7 @@
         from_postal_code="53-601",
         from_country="PL",
     )
-    request_data = get_order_request_data(order_with_lines, config, tax_included=True)
+    request_data = get_order_request_data(order_with_lines, config)
     lines_data = request_data["createTransactionModel"]["lines"]
 
     # extra one from shipping data
@@ -3803,7 +3792,7 @@
     )
 
     # when
-    request_data = get_order_request_data(order_with_lines, config, tax_included=True)
+    request_data = get_order_request_data(order_with_lines, config)
 
     # then
     lines_data = request_data["createTransactionModel"]["lines"]
@@ -3869,7 +3858,7 @@
     )
 
     # when
-    request_data = get_order_request_data(order_with_lines, config, tax_included=True)
+    request_data = get_order_request_data(order_with_lines, config)
 
     # then
     lines_data = request_data["createTransactionModel"]["lines"]
@@ -3889,16 +3878,11 @@
     """Ensure that when order has shipping voucher with price bigger than shipping
     price, the shipping price will not be negative."""
     # given
-<<<<<<< HEAD
     tax_configuration = order_with_lines.channel.tax_configuration
     tax_configuration.prices_entered_with_tax = True
     tax_configuration.save(update_fields=["prices_entered_with_tax"])
     tax_configuration.country_exceptions.all().delete
 
-=======
-    site_settings.company_address = address
-    site_settings.save()
->>>>>>> 9e2ea5b2
     method = shipping_zone.shipping_methods.get()
     method_listing = method.channel_listings.get(channel=order_with_lines.channel)
     line = order_with_lines.lines.first()
@@ -3942,7 +3926,7 @@
     )
 
     # when
-    request_data = get_order_request_data(order_with_lines, config, tax_included=True)
+    request_data = get_order_request_data(order_with_lines, config)
 
     # then
     lines_data = request_data["createTransactionModel"]["lines"]
@@ -3998,7 +3982,7 @@
     )
 
     # when
-    request_data = get_order_request_data(order_with_lines, config, tax_included=True)
+    request_data = get_order_request_data(order_with_lines, config)
 
     # then
     lines_data = request_data["createTransactionModel"]["lines"]
@@ -4022,7 +4006,7 @@
     get_cached_response_or_fetch_mock.return_value = return_value
 
     # when
-    response = get_order_tax_data(order, conf, tax_included=True)
+    response = get_order_tax_data(order, conf)
 
     # then
     get_order_request_data_mock.assert_called_once_with(order, conf, True)
@@ -4045,7 +4029,7 @@
 
     # when
     with pytest.raises(TaxError) as e:
-        get_order_tax_data(order, conf, tax_included=True)
+        get_order_tax_data(order, conf)
 
     # then
     assert e._excinfo[1].args[0] == return_value["error"]
@@ -4135,9 +4119,7 @@
     config = avatax_config
 
     # when
-    lines_data = get_checkout_lines_data(
-        checkout_info, lines, config, tax_included=True
-    )
+    lines_data = get_checkout_lines_data(checkout_info, lines, config)
 
     # then
     assert lines_data[0]["amount"] == "0.00"
@@ -4170,9 +4152,7 @@
     config = avatax_config
 
     # when
-    lines_data = get_checkout_lines_data(
-        checkout_info, lines, config, tax_included=True
-    )
+    lines_data = get_checkout_lines_data(checkout_info, lines, config)
 
     # then
     assert lines_data[0]["amount"] == "11.00"
@@ -4213,9 +4193,7 @@
     config = avatax_config
 
     # when
-    lines_data = get_checkout_lines_data(
-        checkout_info, lines, config, tax_included=True
-    )
+    lines_data = get_checkout_lines_data(checkout_info, lines, config)
 
     # then
     assert len(lines_data) == checkout_with_item.lines.count()
@@ -4255,9 +4233,7 @@
     config = avatax_config
 
     # when
-    lines_data = get_checkout_lines_data(
-        checkout_info, lines, config, tax_included=True
-    )
+    lines_data = get_checkout_lines_data(checkout_info, lines, config)
 
     # then
     assert len(lines_data) == checkout_with_item.lines.count() + 1
@@ -4298,9 +4274,7 @@
     )
 
     # when
-    lines_data = get_order_lines_data(
-        order_with_lines, config, tax_included=True, discounted=False
-    )
+    lines_data = get_order_lines_data(order_with_lines, config, discounted=False)
 
     # then
     assert lines_data[0]["amount"] == "0.000"
@@ -4342,7 +4316,7 @@
     )
 
     # when
-    lines_data = get_order_lines_data(order, config, tax_included=True, discounted=True)
+    lines_data = get_order_lines_data(order, config, discounted=True)
 
     # then
     assert len(lines_data) == 1
@@ -4378,9 +4352,7 @@
     config = avatax_config
 
     # when
-    lines_data = get_order_lines_data(
-        order_with_lines, config, tax_included=True, discounted=False
-    )
+    lines_data = get_order_lines_data(order_with_lines, config, discounted=False)
 
     # then
     assert lines_data[0]["amount"] == "10.000"
