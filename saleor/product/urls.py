--- conflicted
+++ resolved
@@ -20,13 +20,8 @@
     ),
     url(
         r"(?P<slug>[a-z0-9-_]+?)-(?P<product_id>[0-9]+)/add/$",
-<<<<<<< HEAD
-        views.product_add_to_cart,
-        name="add-to-cart",
-=======
         views.product_add_to_checkout,
         name="add-to-checkout",
->>>>>>> e81494c9
     ),
     url(
         r"^collection/(?P<slug>[a-z0-9-_/]+?)-(?P<pk>[0-9]+)/$",
