--- conflicted
+++ resolved
@@ -11,7 +11,6 @@
   <div class="row">
     <div class="col s12">
       <div class="card">
-<<<<<<< HEAD
         <div class="card-content">
           <p class="">
             We have released a preview of the incoming Dashboard 2.0. Feel free to check it out!
@@ -23,14 +22,9 @@
         </div>
       </div>
       <div class="card">
-        <div class="data-table-header{% if not preauthorized_payments %} data-table-header--no-data{% endif %}">
-          <span class="data-table-title" title="{% blocktrans trimmed with counter=preauthorized_payments.count context "Dashboard homepage summary header title" %}Showing last {{ counter }} results{% endblocktrans %}">
-            {% trans "Preauthorized payments" context "Dashboard homepage table title" %}
-=======
         <div class="data-table-header{% if not orders_to_ship %} data-table-header--no-data{% endif %}">
           <span class="data-table-title" title="{% blocktrans trimmed with counter=orders_to_ship|length context "Dashboard homepage summary header title" %}Showing last {{ counter }} results{% endblocktrans %}">
             {% trans "Orders ready for shipment" context "Dashboard homepage table title" %}
->>>>>>> cc2b3742
           </span>
         </div>
         {% if orders_to_ship %}
@@ -72,18 +66,10 @@
                       {{ order.user|default:guest }}
                     </td>
                     <td>
-<<<<<<< HEAD
-                      {% if payment.order.user %}
-                        {{ payment.order.user }}
-                      {% else %}
-                        {% trans "Guest" context "Anonymous user account value" %}
-                      {% endif %}
-=======
                       {% render_status order.get_payment_status order.get_payment_status_display %}
                     </td>
                     <td>
                       {% render_order_status order.status order.get_status_display %}
->>>>>>> cc2b3742
                     </td>
                     <td class="right-align">
                       {% price order.total.gross %}
@@ -128,33 +114,6 @@
                 </tr>
               </thead>
               <tbody>
-<<<<<<< HEAD
-                {% for order in orders_to_ship %}
-                  <tr data-action-go="{% url 'dashboard:order-details' order_pk=order.pk %}">
-                    <td>
-                      #{{ order.id }}
-                    </td>
-                    <td>
-                      {% render_order_status order.status order.get_status_display %}
-                    </td>
-                    <td>
-                      {% if order.user %}
-                        {{ order.user }}
-                      {% else %}
-                        {% trans "Guest" context "Anonymous user account value" %}
-                      {% endif %}
-                    </td>
-                    <td>
-                      {{ order.created }}
-                    </td>
-                    <td>
-                      {% render_status order.get_last_payment_status order.get_last_payment_status_display %}
-                    </td>
-                    <td class="right-align">
-                      {% price order.total.gross %}
-                    </td>
-                  </tr>
-=======
                 {% for payment in preauthorized_payments %}
                   {% if payment.order %}
                     <tr data-action-go="{% url "dashboard:order-details" order_pk=payment.order.pk %}">
@@ -172,7 +131,6 @@
                       </td>
                     </tr>
                   {% endif %}
->>>>>>> cc2b3742
                 {% endfor %}
               </tbody>
             </table>
