--- conflicted
+++ resolved
@@ -92,37 +92,10 @@
     # test creating root category
     variables = {
         'name': category_name, 'description': category_description,
-<<<<<<< HEAD
         'slug': category_slug}
     response = staff_api_client.post_graphql(
         query, variables, permissions=[permission_manage_products])
     assert_read_only_mode(response)
-=======
-        'backgroundImage': image_name, 'slug': category_slug}
-    body = get_multipart_request_body(query, variables, image_file, image_name)
-    response = staff_api_client.post_multipart(
-        body, permissions=[permission_manage_products])
-    content = get_graphql_content(response)
-    data = content['data']['categoryCreate']
-    assert data['errors'] == []
-    assert data['category']['name'] == category_name
-    assert data['category']['description'] == category_description
-    assert not data['category']['parent']
-    category = Category.objects.get(name=category_name)
-    assert category.background_image.file
-    mock_create_thumbnails.assert_called_once_with(category.pk)
-
-    # test creating subcategory
-    parent_id = data['category']['id']
-    variables = {
-        'name': category_name, 'description': category_description,
-        'parentId': parent_id, 'slug': category_slug}
-    response = staff_api_client.post_graphql(query, variables)
-    content = get_graphql_content(response)
-    data = content['data']['categoryCreate']
-    assert data['errors'] == []
-    assert data['category']['parent']['id'] == parent_id
->>>>>>> f9fdf5ed
 
 
 def test_category_create_mutation_without_background_image(
@@ -159,10 +132,7 @@
         'slug': slugify(category_name)}
     response = staff_api_client.post_graphql(
         query, variables, permissions=[permission_manage_products])
-    content = get_graphql_content(response)
-    data = content['data']['categoryCreate']
-    assert data['errors'] == []
-    assert mock_create_thumbnails.call_count == 0
+    assert_read_only_mode(response)
 
 
 def test_category_update_mutation(
@@ -212,29 +182,12 @@
     category_id = graphene.Node.to_global_id('Category', child_category.pk)
     variables = {
         'name': category_name, 'description': category_description,
-<<<<<<< HEAD
-        'id': category_id, 'slug': category_slug}
-    response = staff_api_client.post_graphql(
-        query, variables, permissions=[permission_manage_products])
-    assert_read_only_mode(response)
-=======
         'backgroundImage': image_name, 'id': category_id,
         'slug': category_slug}
     body = get_multipart_request_body(query, variables, image_file, image_name)
     response = staff_api_client.post_multipart(
         body, permissions=[permission_manage_products])
-    content = get_graphql_content(response)
-    data = content['data']['categoryUpdate']
-    assert data['errors'] == []
-    assert data['category']['id'] == category_id
-    assert data['category']['name'] == category_name
-    assert data['category']['description'] == category_description
-
-    parent_id = graphene.Node.to_global_id('Category', category.pk)
-    assert data['category']['parent']['id'] == parent_id
-    category = Category.objects.get(name=category_name)
-    assert category.background_image.file
-    mock_create_thumbnails.assert_called_once_with(category.pk)
+    assert_read_only_mode(response)
 
 
 def test_category_update_mutation_without_background_image(
@@ -272,12 +225,7 @@
         'slug': slugify(category_name)}
     response = staff_api_client.post_graphql(
         query, variables, permissions=[permission_manage_products])
-
-    content = get_graphql_content(response)
-    data = content['data']['categoryUpdate']
-    assert data['errors'] == []
-    assert mock_create_thumbnails.call_count == 0
->>>>>>> f9fdf5ed
+    assert_read_only_mode(response)
 
 
 def test_category_delete_mutation(
